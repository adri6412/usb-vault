#!/usr/bin/env bash

set -euo pipefail

BR_VERSION="2024.02.6"
BR_TARBALL="buildroot-${BR_VERSION}.tar.gz"
BR_URL="https://buildroot.org/downloads/${BR_TARBALL}"
WORKDIR="${PWD}"
BR_DIR="${WORKDIR}/third_party/buildroot-${BR_VERSION}"
BOARD_DIR="${WORKDIR}/board/vaultusb"
OVERLAY_DIR="${BOARD_DIR}/overlay"
OUTPUT_DIR="${BR_DIR}/output"

require_cmd() {
  command -v "$1" >/dev/null 2>&1 || { echo "Error: required command '$1' not found" >&2; exit 1; }
}

print_step() {
  echo "[+] $1"
}

main() {
  require_cmd curl
  require_cmd tar
  require_cmd sha256sum || require_cmd shasum || true
  require_cmd git || true

  mkdir -p "${WORKDIR}/third_party"
  mkdir -p "${BOARD_DIR}/rootfs_overlay"

  if [ ! -d "${BR_DIR}" ]; then
    print_step "Scarico Buildroot ${BR_VERSION}"
    cd "${WORKDIR}/third_party"
    if [ ! -f "${BR_TARBALL}" ]; then
      curl -fL "${BR_URL}" -o "${BR_TARBALL}"
    fi
    tar xf "${BR_TARBALL}"
  fi

  # Prepare overlay structure
  mkdir -p "${OVERLAY_DIR}/opt/vaultusb"
  mkdir -p "${OVERLAY_DIR}/etc/systemd/system"
  mkdir -p "${OVERLAY_DIR}/etc/dnsmasq.d"
  mkdir -p "${OVERLAY_DIR}/etc/hostapd"
  mkdir -p "${OVERLAY_DIR}/usr/local/sbin"
  mkdir -p "${OVERLAY_DIR}/boot"

<<<<<<< HEAD
  # Build C application for ARM using Docker
  print_step "Compilo VaultUSB in C per ARM usando Docker"
  if command -v docker >/dev/null 2>&1 && docker info >/dev/null 2>&1; then
    # Create temporary build environment
    BUILD_DIR="${WORKDIR}/build_arm"
    mkdir -p "${BUILD_DIR}"
    
    # Copy source files
    rsync -a --exclude "third_party/" --exclude ".git/" --exclude "output/" \
      --exclude "__pycache__/" --exclude "*.pyc" --exclude ".venv/" --exclude "venv/" \
      "${WORKDIR}/" "${BUILD_DIR}/"
    
    # Create Dockerfile for ARM compilation with QEMU
    cat > "${BUILD_DIR}/Dockerfile" << 'EOF'
FROM --platform=linux/arm/v6 debian:bookworm-slim

WORKDIR /app

# Install build dependencies
RUN apt-get update && apt-get install -y \
    gcc \
    make \
    libssl-dev \
    libsqlite3-dev \
    libjansson-dev \
    && rm -rf /var/lib/apt/lists/*

# Copy source code
COPY src/ ./src/

# Build C application
WORKDIR /app/src
RUN make

# Copy binary and create directories
RUN mkdir -p /output/usr/local/bin
RUN mkdir -p /output/opt/vaultusb
RUN cp vaultusb /output/usr/local/bin/
RUN chmod +x /output/usr/local/bin/vaultusb
RUN touch /output/opt/vaultusb/vault.db
RUN chmod 666 /output/opt/vaultusb/vault.db
EOF

    # Setup QEMU for ARM emulation
    print_step "Configuro QEMU per emulazione ARM"
    docker run --rm --privileged multiarch/qemu-user-static --reset -p yes
    
    # Build Docker image and extract binary
    cd "${BUILD_DIR}"
    mkdir -p output
    docker build --platform linux/arm/v6 -t vaultusb-arm -f Dockerfile .
    docker run --platform linux/arm/v6 --rm -v "${BUILD_DIR}/output:/output" vaultusb-arm
    
    # Copy the compiled binary to overlay
    cp output/usr/local/bin/vaultusb "${OVERLAY_DIR}/usr/local/bin/vaultusb"
    chmod +x "${OVERLAY_DIR}/usr/local/bin/vaultusb"
    
    # Copy database file
    mkdir -p "${OVERLAY_DIR}/opt/vaultusb"
    cp output/opt/vaultusb/vault.db "${OVERLAY_DIR}/opt/vaultusb/"
    
    cd "${WORKDIR}"
    rm -rf "${BUILD_DIR}"
  else
    print_step "Docker non trovato, compilo localmente"
    if command -v gcc >/dev/null 2>&1; then
      cd src
      make
      cp vaultusb "${OVERLAY_DIR}/usr/local/bin/vaultusb"
      chmod +x "${OVERLAY_DIR}/usr/local/bin/vaultusb"
      mkdir -p "${OVERLAY_DIR}/opt/vaultusb"
      touch "${OVERLAY_DIR}/opt/vaultusb/vault.db"
      chmod 666 "${OVERLAY_DIR}/opt/vaultusb/vault.db"
      cd ..
    else
      print_step "GCC non trovato, copio sorgenti C"
      mkdir -p "${OVERLAY_DIR}/src"
      cp -r src/* "${OVERLAY_DIR}/src/"
    fi
=======
  # Build C++ server (cross-compiled by Buildroot toolchain at BR time)
  print_step "Preparo overlay per server C++"
  mkdir -p "${OVERLAY_DIR}/usr/local/bin"
  mkdir -p "${OVERLAY_DIR}/opt/vaultusb"
  
  # Copy templates and static files
  if [ -d "${WORKDIR}/app/templates" ]; then
    cp -r "${WORKDIR}/app/templates" "${OVERLAY_DIR}/opt/vaultusb/" 2>/dev/null || true
  fi
  if [ -d "${WORKDIR}/app/static" ]; then
    cp -r "${WORKDIR}/app/static" "${OVERLAY_DIR}/opt/vaultusb/" 2>/dev/null || true
  fi
  
  # Copy configuration files
  if [ -f "${WORKDIR}/config.toml" ]; then
    cp "${WORKDIR}/config.toml" "${OVERLAY_DIR}/opt/vaultusb/" 2>/dev/null || true
>>>>>>> dded48b6
  fi

  # Create init scripts instead of systemd services
  mkdir -p "${OVERLAY_DIR}/etc/init.d"
  
  # VaultUSB init script
  cat > "${OVERLAY_DIR}/etc/init.d/S99vaultusb" << 'EOF'
#!/bin/sh
case "$1" in
  start)
    echo "Starting VaultUSB C++ server..."
    /usr/local/sbin/vaultusb-firstboot.sh
    start-stop-daemon --start --quiet --pidfile /var/run/vaultusb.pid --make-pidfile --background --exec /usr/local/bin/vaultusb_cpp -- --port 8000 --config /opt/vaultusb/config.toml
    ;;
  stop)
    echo "Stopping VaultUSB..."
    start-stop-daemon --stop --quiet --pidfile /var/run/vaultusb.pid
    ;;
  restart)
    $0 stop
    $0 start
    ;;
  *)
    echo "Usage: $0 {start|stop|restart}"
    exit 1
    ;;
esac
exit 0
EOF
  chmod +x "${OVERLAY_DIR}/etc/init.d/S99vaultusb"

  # Seed minimal network configs (reusing repo configs if present)
  if [ -f "${WORKDIR}/networking/dnsmasq-uap0.conf" ]; then
    cp "${WORKDIR}/networking/dnsmasq-uap0.conf" "${OVERLAY_DIR}/etc/dnsmasq.d/dnsmasq-uap0.conf"
  fi
  if [ -f "${WORKDIR}/networking/dnsmasq-usb0.conf" ]; then
    cp "${WORKDIR}/networking/dnsmasq-usb0.conf" "${OVERLAY_DIR}/etc/dnsmasq.d/dnsmasq-usb0.conf"
  fi
  if [ -f "${WORKDIR}/networking/hostapd.conf" ]; then
    cp "${WORKDIR}/networking/hostapd.conf" "${OVERLAY_DIR}/etc/hostapd/hostapd.conf"
  fi

  # First-boot provision script
  cat > "${OVERLAY_DIR}/usr/local/sbin/vaultusb-firstboot.sh" << 'EOF'
#!/usr/bin/env bash
set -euo pipefail

APP_DIR="/opt/vaultusb"

log() { echo "[vaultusb-firstboot] $*"; }

# C++ binary is shipped by Buildroot package as /usr/local/bin/vaultusb_cpp
if [ ! -x "/usr/local/bin/vaultusb_cpp" ]; then
  log "vaultusb_cpp non trovato, verificare pacchetto Buildroot"
  exit 1
fi

# Ensure user exists
if ! id -u vaultusb >/dev/null 2>&1; then
  useradd -r -s /usr/sbin/nologin -d /opt/vaultusb vaultusb || true
  chown -R vaultusb:vaultusb "${APP_DIR}"
fi

# Create vault directory
mkdir -p "${APP_DIR}/vault"
chown vaultusb:vaultusb "${APP_DIR}/vault"
chmod 700 "${APP_DIR}/vault"

# Set up database directory
mkdir -p "$(dirname "${APP_DIR}/vault.db")"
chown vaultusb:vaultusb "$(dirname "${APP_DIR}/vault.db")"

# Enable services (init scripts are already enabled by default)
echo "VaultUSB C++ services will start automatically on boot"
EOF
  chmod +x "${OVERLAY_DIR}/usr/local/sbin/vaultusb-firstboot.sh"

  # Init script to run first-boot provisioning
  cat > "${OVERLAY_DIR}/etc/init.d/S98vaultusb-firstboot" << 'EOF'
#!/bin/sh
case "$1" in
  start)
    echo "Running VaultUSB first-boot provisioning..."
    /usr/local/sbin/vaultusb-firstboot.sh
    ;;
  stop)
    ;;
  restart)
    $0 stop
    $0 start
    ;;
  *)
    echo "Usage: $0 {start|stop|restart}"
    exit 1
    ;;
esac
exit 0
EOF
  chmod +x "${OVERLAY_DIR}/etc/init.d/S98vaultusb-firstboot"

  # Create BR external tree to register overlay and options
  mkdir -p "${BOARD_DIR}"
  cat > "${BOARD_DIR}/Config.in" << 'EOF'
source "$BR2_EXTERNAL_VAULTUSB_PATH/package/vaultusb-cpp/Config.in"
EOF

  cat > "${BOARD_DIR}/external.desc" << 'EOF'
name: VAULTUSB
desc: External BR tree for VaultUSB C++ application and config
EOF

  cat > "${BOARD_DIR}/external.mk" << 'EOF'
# Hook to include our package directory
EOF

  # Create defconfig fragment enabling systemd and overlay
  mkdir -p "${BOARD_DIR}/configs"
  cat > "${BOARD_DIR}/configs/raspberrypi0_vaultusb_defconfig" << EOF
BR2_arm=y
BR2_cortex_a7=y
BR2_ARM_FPU_VFPV3D16=y
BR2_ARM_EABIHF=y

# Base defconfig for Raspberry Pi Zero W is raspberrypi0w_defconfig in newer BR, raspberrypi0_defconfig otherwise
# We'll start from raspberrypi0_defconfig in the script below and then apply these fragments via defconfig append

# Use BusyBox init instead of systemd (simpler for embedded)
BR2_INIT_BUSYBOX=y
BR2_PACKAGE_BUSYBOX=y
BR2_PACKAGE_HOSTAPD=y
BR2_PACKAGE_DNSMASQ=y
BR2_PACKAGE_IFUPDOWN_SCRIPTS=y
BR2_PACKAGE_NETIFRC=y

# Disable systemd completely
BR2_INIT_SYSTEMD=n
BR2_PACKAGE_SYSTEMD=n

<<<<<<< HEAD
# C runtime dependencies
BR2_PACKAGE_OPENSSL=y
BR2_PACKAGE_SQLITE=y
BR2_PACKAGE_JANSSON=y
=======
# C++ runtime and libraries
BR2_TOOLCHAIN_BUILDROOT_CXX=y
BR2_PACKAGE_LIBSTDCPP=y

# SQLite3 for database
BR2_PACKAGE_SQLITE=y

# OpenSSL for crypto operations
BR2_PACKAGE_OPENSSL=y
BR2_PACKAGE_OPENSSL_BIN=y

# Argon2 for password hashing
BR2_PACKAGE_LIBARGON2=y

# Additional utilities
BR2_PACKAGE_UTIL_LINUX=y
BR2_PACKAGE_UTIL_LINUX_LIBUUID=y
BR2_PACKAGE_UTIL_LINUX_LIBBLKID=y
>>>>>>> dded48b6

# Rootfs overlay
BR2_ROOTFS_OVERLAY="${OVERLAY_DIR}"

# Enable VaultUSB C++ package
BR2_PACKAGE_VAULTUSB_CPP=y

# Enable systemd service at boot
BR2_SYSTEM_DHCP="eth0"
EOF

  # Prepare Buildroot config and build
  cd "${BR_DIR}"

  print_step "Applico defconfig Raspberry Pi Zero"
  if make raspberrypi0w_defconfig >/dev/null 2>&1; then
    make raspberrypi0w_defconfig
  else
    make raspberrypi0_defconfig
  fi
  
  # Clean any existing udev and systemd configuration that might conflict
  print_step "Pulisco configurazioni conflittuali"
  sed -i '/BR2_PACKAGE_UDEV/d' .config
  sed -i '/BR2_PACKAGE_EUDEV/d' .config
  sed -i '/BR2_PACKAGE_SYSTEMD/d' .config
  sed -i '/BR2_INIT_SYSTEMD/d' .config
  sed -i '/BR2_PACKAGE_SYSTEMD_LOGIND/d' .config

  # Register external tree and append our fragment
  print_step "Configuro external tree e overlay"
  printf "BR2_EXTERNAL=%s\n" "${BOARD_DIR}" >> .config

  # Append our fragment values to .config directly
  print_step "Aggiungo configurazioni VaultUSB"
  cat "${BOARD_DIR}/configs/raspberrypi0_vaultusb_defconfig" >> .config

  print_step "Avvio build immagine (questo richiede tempo)"
  make -j"$(nproc)" || make

  IMG_PATH="${OUTPUT_DIR}/images/sdcard.img"
  if [ -f "${IMG_PATH}" ]; then
    print_step "Immagine generata: ${IMG_PATH}"
  else
    echo "Build completata ma immagine non trovata in ${IMG_PATH}. Controllare output/images/." >&2
  fi
}

main "$@"
<|MERGE_RESOLUTION|>--- conflicted
+++ resolved
@@ -45,87 +45,6 @@
   mkdir -p "${OVERLAY_DIR}/usr/local/sbin"
   mkdir -p "${OVERLAY_DIR}/boot"
 
-<<<<<<< HEAD
-  # Build C application for ARM using Docker
-  print_step "Compilo VaultUSB in C per ARM usando Docker"
-  if command -v docker >/dev/null 2>&1 && docker info >/dev/null 2>&1; then
-    # Create temporary build environment
-    BUILD_DIR="${WORKDIR}/build_arm"
-    mkdir -p "${BUILD_DIR}"
-    
-    # Copy source files
-    rsync -a --exclude "third_party/" --exclude ".git/" --exclude "output/" \
-      --exclude "__pycache__/" --exclude "*.pyc" --exclude ".venv/" --exclude "venv/" \
-      "${WORKDIR}/" "${BUILD_DIR}/"
-    
-    # Create Dockerfile for ARM compilation with QEMU
-    cat > "${BUILD_DIR}/Dockerfile" << 'EOF'
-FROM --platform=linux/arm/v6 debian:bookworm-slim
-
-WORKDIR /app
-
-# Install build dependencies
-RUN apt-get update && apt-get install -y \
-    gcc \
-    make \
-    libssl-dev \
-    libsqlite3-dev \
-    libjansson-dev \
-    && rm -rf /var/lib/apt/lists/*
-
-# Copy source code
-COPY src/ ./src/
-
-# Build C application
-WORKDIR /app/src
-RUN make
-
-# Copy binary and create directories
-RUN mkdir -p /output/usr/local/bin
-RUN mkdir -p /output/opt/vaultusb
-RUN cp vaultusb /output/usr/local/bin/
-RUN chmod +x /output/usr/local/bin/vaultusb
-RUN touch /output/opt/vaultusb/vault.db
-RUN chmod 666 /output/opt/vaultusb/vault.db
-EOF
-
-    # Setup QEMU for ARM emulation
-    print_step "Configuro QEMU per emulazione ARM"
-    docker run --rm --privileged multiarch/qemu-user-static --reset -p yes
-    
-    # Build Docker image and extract binary
-    cd "${BUILD_DIR}"
-    mkdir -p output
-    docker build --platform linux/arm/v6 -t vaultusb-arm -f Dockerfile .
-    docker run --platform linux/arm/v6 --rm -v "${BUILD_DIR}/output:/output" vaultusb-arm
-    
-    # Copy the compiled binary to overlay
-    cp output/usr/local/bin/vaultusb "${OVERLAY_DIR}/usr/local/bin/vaultusb"
-    chmod +x "${OVERLAY_DIR}/usr/local/bin/vaultusb"
-    
-    # Copy database file
-    mkdir -p "${OVERLAY_DIR}/opt/vaultusb"
-    cp output/opt/vaultusb/vault.db "${OVERLAY_DIR}/opt/vaultusb/"
-    
-    cd "${WORKDIR}"
-    rm -rf "${BUILD_DIR}"
-  else
-    print_step "Docker non trovato, compilo localmente"
-    if command -v gcc >/dev/null 2>&1; then
-      cd src
-      make
-      cp vaultusb "${OVERLAY_DIR}/usr/local/bin/vaultusb"
-      chmod +x "${OVERLAY_DIR}/usr/local/bin/vaultusb"
-      mkdir -p "${OVERLAY_DIR}/opt/vaultusb"
-      touch "${OVERLAY_DIR}/opt/vaultusb/vault.db"
-      chmod 666 "${OVERLAY_DIR}/opt/vaultusb/vault.db"
-      cd ..
-    else
-      print_step "GCC non trovato, copio sorgenti C"
-      mkdir -p "${OVERLAY_DIR}/src"
-      cp -r src/* "${OVERLAY_DIR}/src/"
-    fi
-=======
   # Build C++ server (cross-compiled by Buildroot toolchain at BR time)
   print_step "Preparo overlay per server C++"
   mkdir -p "${OVERLAY_DIR}/usr/local/bin"
@@ -142,7 +61,6 @@
   # Copy configuration files
   if [ -f "${WORKDIR}/config.toml" ]; then
     cp "${WORKDIR}/config.toml" "${OVERLAY_DIR}/opt/vaultusb/" 2>/dev/null || true
->>>>>>> dded48b6
   fi
 
   # Create init scripts instead of systemd services
@@ -281,12 +199,6 @@
 BR2_INIT_SYSTEMD=n
 BR2_PACKAGE_SYSTEMD=n
 
-<<<<<<< HEAD
-# C runtime dependencies
-BR2_PACKAGE_OPENSSL=y
-BR2_PACKAGE_SQLITE=y
-BR2_PACKAGE_JANSSON=y
-=======
 # C++ runtime and libraries
 BR2_TOOLCHAIN_BUILDROOT_CXX=y
 BR2_PACKAGE_LIBSTDCPP=y
@@ -305,7 +217,6 @@
 BR2_PACKAGE_UTIL_LINUX=y
 BR2_PACKAGE_UTIL_LINUX_LIBUUID=y
 BR2_PACKAGE_UTIL_LINUX_LIBBLKID=y
->>>>>>> dded48b6
 
 # Rootfs overlay
 BR2_ROOTFS_OVERLAY="${OVERLAY_DIR}"
